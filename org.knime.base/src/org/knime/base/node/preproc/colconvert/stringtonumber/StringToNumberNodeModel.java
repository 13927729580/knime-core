--- conflicted
+++ resolved
@@ -1,13 +1,9 @@
-<<<<<<< HEAD
- /* This source code, its documentation and all appendant files
-=======
 /* 
  * --------------------------------------------------------------------
  * This source code, its documentation and all appendant files
->>>>>>> e116f9a6
  * are protected by copyright law. All rights reserved.
  *
- * Copyright, 2003 - 2007
+ * Copyright, 2003 - 2008
  * University of Konstanz, Germany
  * Chair for Bioinformatics and Information Mining (Prof. M. Berthold)
  * and KNIME GmbH, Konstanz, Germany
@@ -57,13 +53,12 @@
 import org.knime.core.node.defaultnodesettings.SettingsModelFilterString;
 
 /**
- * The NodeModel for the String to Number Node that converts strings 
- * to numbers.
+ * The NodeModel for the String to Number Node that converts strings to numbers.
  * 
  * @author cebron, University of Konstanz
  */
 public class StringToNumberNodeModel extends NodeModel {
-  
+
     /* Node Logger of this class. */
     private static final NodeLogger LOGGER =
             NodeLogger.getLogger(StringToNumberNodeModel.class);
@@ -72,12 +67,12 @@
      * Key for the included columns in the NodeSettings.
      */
     public static final String CFG_INCLUDED_COLUMNS = "include";
-    
+
     /**
      * Key for the decimal separator in the NodeSettings.
      */
     public static final String CFG_DECIMALSEP = "decimal_separator";
-    
+
     /**
      * Key for the thousands separator in the NodeSettings.
      */
@@ -87,13 +82,12 @@
      * The default decimal separator.
      */
     public static final String DEFAULT_DECIMAL_SEPARATOR = ".";
-    
+
     /**
      * The default thousands separator.
      */
     public static final String DEFAULT_THOUSANDS_SEPARATOR = "";
-    
-    
+
     /*
      * The included columns.
      */
@@ -104,14 +98,14 @@
      * The decimal separator
      */
     private String m_decimalSep = DEFAULT_DECIMAL_SEPARATOR;
-    
+
     /*
      * The thousands separator
      */
     private String m_thousandsSep = DEFAULT_THOUSANDS_SEPARATOR;
-    
-    /**
-     * Constructor with one inport and one outport. 
+
+    /**
+     * Constructor with one inport and one outport.
      */
     public StringToNumberNodeModel() {
         super(1, 1);
@@ -130,7 +124,7 @@
         }
         // find indices to work on.
         Vector<Integer> indicesvec = new Vector<Integer>();
-        
+
         for (int i = 0; i < inclcols.size(); i++) {
             int colIndex = inSpecs[0].findColumnIndex(inclcols.get(i));
             if (colIndex >= 0) {
@@ -186,7 +180,8 @@
                 if (type.isCompatible(StringValue.class)) {
                     indicesvec.add(colIndex);
                 } else {
-                    warnings.append("Ignoring column \'"
+                    warnings
+                            .append("Ignoring column \'"
                                     + inspec.getColumnSpec(colIndex).getName()
                                     + "\'\n");
                 }
@@ -232,10 +227,11 @@
     protected void loadValidatedSettingsFrom(final NodeSettingsRO settings)
             throws InvalidSettingsException {
         m_inclCols.loadSettingsFrom(settings);
-        m_decimalSep = settings.getString(
-                CFG_DECIMALSEP, DEFAULT_DECIMAL_SEPARATOR);
-        m_thousandsSep = settings.getString(
-                CFG_THOUSANDSSEP, DEFAULT_THOUSANDS_SEPARATOR);
+        m_decimalSep =
+                settings.getString(CFG_DECIMALSEP, DEFAULT_DECIMAL_SEPARATOR);
+        m_thousandsSep =
+                settings.getString(CFG_THOUSANDSSEP,
+                        DEFAULT_THOUSANDS_SEPARATOR);
     }
 
     /**
@@ -255,19 +251,19 @@
     protected void validateSettings(final NodeSettingsRO settings)
             throws InvalidSettingsException {
         m_inclCols.validateSettings(settings);
-        String decimalsep = settings.getString(
-                CFG_DECIMALSEP, DEFAULT_DECIMAL_SEPARATOR);
-        String thousandssep = settings.getString(
-                CFG_THOUSANDSSEP, DEFAULT_THOUSANDS_SEPARATOR);
+        String decimalsep =
+                settings.getString(CFG_DECIMALSEP, DEFAULT_DECIMAL_SEPARATOR);
+        String thousandssep =
+                settings.getString(CFG_THOUSANDSSEP,
+                        DEFAULT_THOUSANDS_SEPARATOR);
         if (decimalsep == null || thousandssep == null) {
-            throw new InvalidSettingsException(
-                "Separators must not be null");
+            throw new InvalidSettingsException("Separators must not be null");
         }
         if (decimalsep.length() > 1 || thousandssep.length() > 1) {
             throw new InvalidSettingsException(
                     "Illegal separator length, expected a single character");
         }
-            
+
         if (decimalsep.equals(thousandssep)) {
             throw new InvalidSettingsException(
                     "Decimal and thousands separator must not be the same.");
@@ -313,7 +309,7 @@
          * Error messages.
          */
         private String m_error;
-        
+
         /** Number of parsing errors. */
         private int m_parseErrorCount;
 
@@ -327,7 +323,7 @@
             m_spec = spec;
             m_parseErrorCount = 0;
         }
-        
+
         /**
          * {@inheritDoc}
          */
@@ -344,24 +340,27 @@
                     }
                     try {
                         // remove thousands separator
-                        String corrected = s.replaceAll(
-                                Pattern.quote(m_thousandsSep), "");
+                        String corrected =
+                                s.replaceAll(Pattern.quote(m_thousandsSep), "");
                         if (!".".equals(m_decimalSep)) {
                             if (corrected.contains(".")) {
                                 throw new NumberFormatException(
                                         "Invalid floating point number");
                             }
                             // replace custom separator with standard
-                            corrected = corrected.replaceAll(
-                                    Pattern.quote(m_decimalSep), ".");
+                            corrected =
+                                    corrected.replaceAll(Pattern
+                                            .quote(m_decimalSep), ".");
                         }
                         double d = Double.parseDouble(corrected);
                         newcells[i] = new DoubleCell(d);
                     } catch (NumberFormatException e) {
                         if (m_parseErrorCount == 0) {
-                            m_error = "'" + s + "' (RowKey: "
-                                    + row.getKey().toString() + ", Position: "
-                                    + m_colindices[i] + ")";
+                            m_error =
+                                    "'" + s + "' (RowKey: "
+                                            + row.getKey().toString()
+                                            + ", Position: " + m_colindices[i]
+                                            + ")";
                             LOGGER.debug(e.getMessage());
                         }
                         m_parseErrorCount++;
@@ -385,8 +384,8 @@
                 DataColumnSpecCreator colspeccreator = null;
                 // change DataType to DoubleCell
                 colspeccreator =
-                    new DataColumnSpecCreator(colspec.getName(),
-                            DoubleCell.TYPE);
+                        new DataColumnSpecCreator(colspec.getName(),
+                                DoubleCell.TYPE);
                 newcolspecs[i] = colspeccreator.createSpec();
             }
             return newcolspecs;
@@ -408,12 +407,13 @@
          */
         public String getErrorMessage() {
             switch (m_parseErrorCount) {
-            case 0: 
+            case 0:
                 return "";
-            case 1: 
+            case 1:
                 return "Could not parse cell with value " + m_error;
-            default: return "Values in " + m_parseErrorCount 
-                + " cells could not be parsed, first error: " + m_error;
+            default:
+                return "Values in " + m_parseErrorCount
+                        + " cells could not be parsed, first error: " + m_error;
             }
         }
 
