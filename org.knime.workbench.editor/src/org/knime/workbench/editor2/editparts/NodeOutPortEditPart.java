/* 
 * -------------------------------------------------------------------
 * This source code, its documentation and all appendant files
 * are protected by copyright law. All rights reserved.
 *
 * Copyright, 2003 - 2007
 * University of Konstanz, Germany
 * Chair for Bioinformatics and Information Mining (Prof. M. Berthold)
 * and KNIME GmbH, Konstanz, Germany
 *
 * You may not modify, publish, transmit, transfer or sell, reproduce,
 * create derivative works from, distribute, perform, display, or in
 * any way exploit any of the content, in whole or in part, except as
 * otherwise expressly permitted in writing by the copyright owner or
 * as specified in the license file distributed with this product.
 *
 * If you have any questions please contact the copyright holder:
 * website: www.knime.org
 * email: contact@knime.org
 * -------------------------------------------------------------------
 * 
 * History
 *   31.05.2005 (Florian Georg): created
 */
package org.knime.workbench.editor2.editparts;

import java.util.Collections;
import java.util.List;

import org.eclipse.draw2d.IFigure;
<<<<<<< HEAD
import org.knime.core.node.workflow.ConnectionContainer;
import org.knime.core.node.workflow.NodeContainer;
import org.knime.workbench.editor2.figures.NewToolTipFigure;
=======
import org.knime.core.node.PortType;
import org.knime.core.node.workflow.ConnectionContainer;
import org.knime.core.node.workflow.NodeContainer;
import org.knime.core.node.workflow.NodeOutPort;
>>>>>>> e116f9a6
import org.knime.workbench.editor2.figures.NodeOutPortFigure;

/**
 * Edit part for <code>NodeOutPort</code>s.
 * 
 * @author Florian Georg, University of Konstanz
 */
public class NodeOutPortEditPart extends AbstractPortEditPart {
    /**
     * @param portID The ID of this out port
     */
    public NodeOutPortEditPart(final int portID) {
        super(portID);
    }

    /**
     * {@inheritDoc}
     */
    @Override
    protected IFigure createFigure() {

        // Create the figure, we need the number of ports from the parent
        // container
        NodeContainer container = getNodeContainer();
        boolean isModelPort = container.isPredictorOutPort(getId());
        NodeOutPortFigure portFigure =
                new NodeOutPortFigure(getId(), container
                        .getNrModelContentOutPorts(), container
                        .getNrDataOutPorts(),
                        container.getOutportName(getId()), isModelPort);

        // BW: double click on port has been disabled
        // portFigure.addMouseListener(this);

        return portFigure;
    }

    /**
     * Tries to build the tooltip from the port name and if this is a data
     * outport and the node is configured/executed, it appends also the number
     * of columns and rows
     */
    public void rebuildTooltip() {
        String name = getNodeContainer().getOutportName(getId());
        int cols = getNodeContainer().getNumOutportCols(getId());
        int rows = getNodeContainer().getNumOutportRows(getId());
        StringBuilder sb = new StringBuilder();
        sb.append(name);
        if (cols >= 0) {
            sb.append(" (Cols: " + cols);
            if (rows >= 0) {
                sb.append(", Rows: " + rows + ")");
            } else {
                sb.append(")");
            }
        }
        ((NewToolTipFigure)getFigure().getToolTip()).setText(sb.toString());
    }

    /**
     * This returns the (single !) connection that has this in-port as a target.
     * 
     * @return singleton list containing the connection, or an empty list. Never
     *         <code>null</code>
     * 
     * @see org.eclipse.gef.GraphicalEditPart#getTargetConnections()
     */
    @Override
    public List getModelSourceConnections() {
        List<ConnectionContainer> containers;
        containers =
                getManager().getOutgoingConnectionsAt(getNodeContainer(),
                        getId());

        if (containers != null) {
            return containers;
        }

        return Collections.EMPTY_LIST;
    }

    /**
     * {@inheritDoc}
     */
    @Override
    public boolean isModelPort() {
        return getNodeContainer().isPredictorOutPort(getId());
    }

    /**
     * 
     * @return empty list, as out-ports are never target for connections
     * 
     * @see org.eclipse.gef.editparts.AbstractGraphicalEditPart
     *      #getModelSourceConnections()
     */
    @Override
    protected List getModelTargetConnections() {
        return Collections.EMPTY_LIST;
    }
}<|MERGE_RESOLUTION|>--- conflicted
+++ resolved
@@ -3,7 +3,7 @@
  * This source code, its documentation and all appendant files
  * are protected by copyright law. All rights reserved.
  *
- * Copyright, 2003 - 2007
+ * Copyright, 2003 - 2008
  * University of Konstanz, Germany
  * Chair for Bioinformatics and Information Mining (Prof. M. Berthold)
  * and KNIME GmbH, Konstanz, Germany
@@ -24,33 +24,33 @@
  */
 package org.knime.workbench.editor2.editparts;
 
-import java.util.Collections;
+import java.util.ArrayList;
 import java.util.List;
+import java.util.Set;
 
 import org.eclipse.draw2d.IFigure;
-<<<<<<< HEAD
-import org.knime.core.node.workflow.ConnectionContainer;
-import org.knime.core.node.workflow.NodeContainer;
-import org.knime.workbench.editor2.figures.NewToolTipFigure;
-=======
 import org.knime.core.node.PortType;
 import org.knime.core.node.workflow.ConnectionContainer;
 import org.knime.core.node.workflow.NodeContainer;
 import org.knime.core.node.workflow.NodeOutPort;
->>>>>>> e116f9a6
 import org.knime.workbench.editor2.figures.NodeOutPortFigure;
 
 /**
- * Edit part for <code>NodeOutPort</code>s.
+ * Edit part for a {@link NodeOutPort}.
+ * Model: {@link NodeOutPort}
+ * View: {@link NodeOutPortFigure}
+ * Controller: {@link NodeOutPortEditPart}
  * 
  * @author Florian Georg, University of Konstanz
  */
 public class NodeOutPortEditPart extends AbstractPortEditPart {
+    
     /**
-     * @param portID The ID of this out port
+     * @param type the port type
+     * @param portIndex the port index
      */
-    public NodeOutPortEditPart(final int portID) {
-        super(portID);
+    public NodeOutPortEditPart(final PortType type, final int portIndex) {
+        super(type, portIndex, false);
     }
 
     /**
@@ -58,84 +58,46 @@
      */
     @Override
     protected IFigure createFigure() {
-
         // Create the figure, we need the number of ports from the parent
         // container
         NodeContainer container = getNodeContainer();
-        boolean isModelPort = container.isPredictorOutPort(getId());
+        NodeOutPort port = container.getOutPort(getIndex());
+        String tooltip = getTooltipText(port.getPortName(), port);
         NodeOutPortFigure portFigure =
-                new NodeOutPortFigure(getId(), container
-                        .getNrModelContentOutPorts(), container
-                        .getNrDataOutPorts(),
-                        container.getOutportName(getId()), isModelPort);
-
-        // BW: double click on port has been disabled
-        // portFigure.addMouseListener(this);
-
+                new NodeOutPortFigure(getType(), getIndex(), container
+                        .getNrOutPorts(), tooltip);
         return portFigure;
     }
 
     /**
-     * Tries to build the tooltip from the port name and if this is a data
-     * outport and the node is configured/executed, it appends also the number
-     * of columns and rows
-     */
-    public void rebuildTooltip() {
-        String name = getNodeContainer().getOutportName(getId());
-        int cols = getNodeContainer().getNumOutportCols(getId());
-        int rows = getNodeContainer().getNumOutportRows(getId());
-        StringBuilder sb = new StringBuilder();
-        sb.append(name);
-        if (cols >= 0) {
-            sb.append(" (Cols: " + cols);
-            if (rows >= 0) {
-                sb.append(", Rows: " + rows + ")");
-            } else {
-                sb.append(")");
-            }
-        }
-        ((NewToolTipFigure)getFigure().getToolTip()).setText(sb.toString());
-    }
-
-    /**
      * This returns the (single !) connection that has this in-port as a target.
-     * 
+     *
      * @return singleton list containing the connection, or an empty list. Never
      *         <code>null</code>
-     * 
-     * @see org.eclipse.gef.GraphicalEditPart#getTargetConnections()
-     */
-    @Override
-    public List getModelSourceConnections() {
-        List<ConnectionContainer> containers;
-        containers =
-                getManager().getOutgoingConnectionsAt(getNodeContainer(),
-                        getId());
-
-        if (containers != null) {
-            return containers;
-        }
-
-        return Collections.EMPTY_LIST;
-    }
-
-    /**
+     *
      * {@inheritDoc}
      */
     @Override
-    public boolean isModelPort() {
-        return getNodeContainer().isPredictorOutPort(getId());
+    public List<ConnectionContainer> getModelSourceConnections() {
+        Set<ConnectionContainer> containers =
+                getManager().getOutgoingConnectionsFor(
+                        getNodeContainer().getID(),
+                        getIndex());
+        List<ConnectionContainer>conns = new ArrayList<ConnectionContainer>();
+        if (containers != null) {
+            conns.addAll(containers);
+        }
+        return conns;
     }
 
     /**
      * 
      * @return empty list, as out-ports are never target for connections
      * 
-     * @see org.eclipse.gef.editparts.AbstractGraphicalEditPart
-     *      #getModelSourceConnections()
+     * {@inheritDoc}
      */
     @Override
-    protected List getModelTargetConnections() {
-        return Collections.EMPTY_LIST;
+    protected List<ConnectionContainer> getModelTargetConnections() {
+        return EMPTY_LIST;
     }
 }