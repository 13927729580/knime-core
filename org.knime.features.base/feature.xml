--- conflicted
+++ resolved
@@ -2,11 +2,7 @@
 <feature
       id="org.knime.features.base"
       label="KNIME Core"
-<<<<<<< HEAD
-      version="2.9.2.qualifier"
-=======
-      version="2.9.4.qualifier"
->>>>>>> ef15a700
+      version="2.9.3.qualifier"
       provider-name="KNIME GmbH, Konstanz, Germany"
       plugin="org.knime.product"
       image="icons/knime64.gif">
