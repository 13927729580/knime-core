--- conflicted
+++ resolved
@@ -33,7 +33,6 @@
 
 import org.knime.core.data.DataCell;
 
-
 /**
  * Default implementation for a <code>HiLiteHandler</code> which receives
  * hilite change requests, answers queries and notifies registered listeners. 
@@ -48,16 +47,9 @@
  * @author Thomas Gabriel, University of Konstanz
  */
 public class DefaultHiLiteHandler implements HiLiteHandler {
-<<<<<<< HEAD
-    /** List of registered <code>HiLiteListener</code>s to fire event to. 
-     * This implementation uses a WeakReference list to allow early collection
-     * of unused hilite listeners. */
-    private final CopyOnWriteArrayList<WeakReference<HiLiteListener>> 
-        m_listenerList;
-=======
+
     /** List of registered <code>HiLiteListener</code>s to fire event to. */
     private final CopyOnWriteArrayList<HiLiteListener> m_listenerList;
->>>>>>> fb0401b8
 
     /** Set of non-<code>null</code> hilit items. */
     private final Set<DataCell> m_hiLitKeys;
@@ -67,13 +59,7 @@
      * listeners and an empty set of hilit items.
      */
     public DefaultHiLiteHandler() {
-        // inits empty event listener list
-<<<<<<< HEAD
-        m_listenerList = 
-            new CopyOnWriteArrayList<WeakReference<HiLiteListener>>();
-=======
         m_listenerList = new CopyOnWriteArrayList<HiLiteListener>();
->>>>>>> fb0401b8
         // initialize item list
         m_hiLitKeys = new LinkedHashSet<DataCell>();
     }
@@ -86,18 +72,8 @@
      * @param listener the hilite listener to append to the list
      */
     public void addHiLiteListener(final HiLiteListener listener) {
-<<<<<<< HEAD
-        for (Iterator<WeakReference<HiLiteListener>> it = 
-            m_listenerList.iterator(); it.hasNext();) {
-            HiLiteListener l = it.next().get();
-            // if listener has been released (garbage collected)
-            if (l != null && l.equals(listener)) {
-                return;
-            }
-=======
         if (!m_listenerList.contains(listener)) { 
             m_listenerList.add(listener);
->>>>>>> fb0401b8
         }
     }
 
@@ -106,25 +82,8 @@
      * 
      * @param listener the hilite listener to remove from the list
      */
-<<<<<<< HEAD
-    public void removeHiLiteListener(
-            final HiLiteListener listener) {
-        for (int i = m_listenerList.size() - 1; i >= 0; i--) {
-            HiLiteListener l = m_listenerList.get(i).get();
-            // if listener has been released (garbage collected)
-            if (l == null) {
-                // Note: It doesn't hurt to not remove all of the empty 
-                // listener, this if-statement is an optional maintenance task
-                m_listenerList.remove(i);
-            } else if (l.equals(listener)) {
-                m_listenerList.remove(i);
-                return;
-            }
-        }
-=======
     public void removeHiLiteListener(final HiLiteListener listener) {
         m_listenerList.remove(listener);
->>>>>>> fb0401b8
     }
     
     /**
@@ -343,24 +302,9 @@
     /** 
      * Informs all registered hilite listener to reset all hilit rows.
      */
-<<<<<<< HEAD
     protected void fireClearHiLiteEventInternal() {
-        for (Iterator<WeakReference<HiLiteListener>> it = 
-            m_listenerList.iterator(); it.hasNext();) {
-            HiLiteListener l = it.next().get();
-            // if listener has been released (garbage collected)
-            if (l == null) {
-                // Note: It doesn't hurt to not remove all of the empty 
-                // listener, this if-statement is an optional maintenance task
-                it.remove();
-            } else {
-                l.unHiLiteAll();
-            }
-=======
-    protected void fireUnHiLiteAllEvent() {
         for (HiLiteListener l : m_listenerList) {
             l.unHiLiteAll();
->>>>>>> fb0401b8
         }
     }
 
